--- conflicted
+++ resolved
@@ -40,7 +40,6 @@
 	"github.com/grafana/loki/pkg/runtime"
 	"github.com/grafana/loki/pkg/scheduler"
 	"github.com/grafana/loki/pkg/storage"
-	"github.com/grafana/loki/pkg/storage/config"
 	"github.com/grafana/loki/pkg/storage/stores/series/index"
 	"github.com/grafana/loki/pkg/storage/stores/shipper/compactor"
 	"github.com/grafana/loki/pkg/storage/stores/shipper/indexgateway"
@@ -67,14 +66,9 @@
 	IngesterClient   client.Config            `yaml:"ingester_client,omitempty"`
 	Ingester         ingester.Config          `yaml:"ingester,omitempty"`
 	StorageConfig    storage.Config           `yaml:"storage_config,omitempty"`
-<<<<<<< HEAD
 	IndexGateway     indexgateway.Config      `yaml:"index_gateway"`
 	ChunkStoreConfig storage.ChunkStoreConfig `yaml:"chunk_store_config,omitempty"`
 	SchemaConfig     storage.SchemaConfig     `yaml:"schema_config,omitempty"`
-=======
-	ChunkStoreConfig config.ChunkStoreConfig  `yaml:"chunk_store_config,omitempty"`
-	SchemaConfig     config.SchemaConfig      `yaml:"schema_config,omitempty"`
->>>>>>> 8994eca7
 	LimitsConfig     validation.Limits        `yaml:"limits_config,omitempty"`
 	TableManager     index.TableManagerConfig `yaml:"table_manager,omitempty"`
 	Worker           worker.Config            `yaml:"frontend_worker,omitempty"`
